# Changelog

<<<<<<< HEAD
## Release 0.2.1

Bugfix - Module hiera update for new module name

## Release 0.2.0

- Module renamed to "vault_secrets" to avoid naming conflict
- Updated error handling in functions
- vault_hiera_hash function now uses 'token_file' instead of 'token'
=======
## Release 0.1.2

Renamed module from 'vault' to 'vault_secrets' to avoid conflict with another popular module
>>>>>>> ad84123b

## Release 0.1.1

Bugfix - Set 'show_diff' to false when updating certificate and private key file content

## Release 0.1.0

Initial release - See README for features<|MERGE_RESOLUTION|>--- conflicted
+++ resolved
@@ -1,6 +1,11 @@
 # Changelog
 
-<<<<<<< HEAD
+## Release 0.3.0
+
+- Added custom provider with the 'vault_cert' type to enable puppet nodes to directly
+  manage a Vault certificate without the request being issued through the puppet master
+  and being stored in the catalog.  Contributed by optiz0r.
+
 ## Release 0.2.1
 
 Bugfix - Module hiera update for new module name
@@ -10,11 +15,6 @@
 - Module renamed to "vault_secrets" to avoid naming conflict
 - Updated error handling in functions
 - vault_hiera_hash function now uses 'token_file' instead of 'token'
-=======
-## Release 0.1.2
-
-Renamed module from 'vault' to 'vault_secrets' to avoid conflict with another popular module
->>>>>>> ad84123b
 
 ## Release 0.1.1
 
