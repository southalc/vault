--- conflicted
+++ resolved
@@ -208,11 +208,10 @@
       auth_path: "puppet-pki"
       ca_trust: "/etc/ssl/certs/ca-certificates.crt"
 ```
-<<<<<<< HEAD
 Example configuration using Vault for hiera data using multiple search paths and a pre-staged Vault token to avoid
 authentication overhead with each lookup.  When using a Vault token, ensure the 'token_file' has read permissions by
 the user running the Puppet server process.  Obviously this is a security sensitive file that should be protected from
-all other access.
+all other access.  A Vault agent with an app role is useful for this.
 ```
 hierarchy:
   - name: "Secrets from Vault"
@@ -222,11 +221,11 @@
       - "https://vault.example.com:8200/v1/puppet/common"         # Secrets common to all nodes
     options:
       timeout: 3
-      token_file: "/etc/puppetlabs/puppet/.vault-token"           # File contains the Vault token
+      token_file: "/run/puppet/vault-token"                       # File contains the Vault token
       ca_trust: "/etc/ssl/certs/ca-certificates.crt"
 ```
-=======
-### Vault-issued certificates
+
+### Vault-issued certificates directly to nodes
 
 Include the `vault_secrets::vault_cert` class to ensure required directories are created
 and then use the `vault_cert` resource type for each certificate you wish to manage.
@@ -280,7 +279,6 @@
 
 `vault_cert` resources will autorequire any `File` resources coresponding to
 the parent directories of the `ca_chain_file`, `cert_file` and `key_file` properties. Any `User` or `Group` resources corresponding to the `*_owner` or `*_group` properties will also be autorequired.
->>>>>>> ad84123b
 
 ## Limitations
 
